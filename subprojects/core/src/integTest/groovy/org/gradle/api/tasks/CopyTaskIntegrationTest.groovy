--- conflicted
+++ resolved
@@ -466,11 +466,7 @@
 
 
         def buildFile = testFile('build.gradle') <<
-<<<<<<< HEAD
-            '''
-=======
                 '''
->>>>>>> 70b05671
             task copy(type: Copy) {
                 from 'dir1'
                 from 'dir2'
@@ -478,12 +474,8 @@
 
                 eachFile { it.duplicatesStrategy = 'exclude' }
             }
-<<<<<<< HEAD
-            '''
-=======
 
         '''
->>>>>>> 70b05671
 
         def result = usingBuildFile(buildFile).withTasks("copy").run()
         assertTrue(file('dest/path/file.txt').exists())
@@ -491,7 +483,28 @@
     }
 
     @Test
-<<<<<<< HEAD
+    public void renamedFileCanBeTreatedAsDuplicate() {
+        file('dir1', 'path', 'file.txt').createFile()
+        file('dir2', 'path', 'file2.txt').createFile()
+
+
+        def buildFile = testFile('build.gradle') <<
+                '''
+                task copy(type: Copy) {
+                    from 'dir1'
+                    from 'dir2'
+                    rename 'file2.txt', 'file.txt'
+                    into 'dest'
+
+                    eachFile { it.duplicatesStrategy = 'exclude' }
+                }
+            '''
+        def result = usingBuildFile(buildFile).withTasks("copy").run()
+        assertTrue(file('dest/path/file.txt').exists())
+        assertFalse(result.output.contains('deprecated'))
+    }
+
+    @Test
     public void testChainMatchingRules() {
         file('path/abc.txt').createFile().write('test file with $attr')
         file('path/bcd.txt').createFile()
@@ -513,26 +526,5 @@
         usingBuildFile(buildFile).withTasks('copy').run();
         file('dest').assertHasDescendants('bcd.txt', 'abc.txt.concrete')
         file('dest/abc.txt.concrete').text = 'test file with some value'
-=======
-    public void renamedFileCanBeTreatedAsDuplicate() {
-        file('dir1', 'path', 'file.txt').createFile()
-        file('dir2', 'path', 'file2.txt').createFile()
-
-
-        def buildFile = testFile('build.gradle') <<
-                '''
-                task copy(type: Copy) {
-                    from 'dir1'
-                    from 'dir2'
-                    rename 'file2.txt', 'file.txt'
-                    into 'dest'
-
-                    eachFile { it.duplicatesStrategy = 'exclude' }
-                }
-            '''
-        def result = usingBuildFile(buildFile).withTasks("copy").run()
-        assertTrue(file('dest/path/file.txt').exists())
-        assertFalse(result.output.contains('deprecated'))
->>>>>>> 70b05671
     }
 }