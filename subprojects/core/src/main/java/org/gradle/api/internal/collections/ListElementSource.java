--- conflicted
+++ resolved
@@ -40,7 +40,7 @@
 
     @Override
     public Iterator<ProviderInternal<? extends T>> iteratorPending() {
-        return pending.iteratorPending();
+        return new PendingElementListIterator(getInserted(), new ArrayList<ProviderInternal<? extends T>>());
     }
 
     @Override
@@ -106,10 +106,6 @@
     }
 
     @Override
-<<<<<<< HEAD
-    public boolean removePending(ProviderInternal<? extends T> provider) {
-        return pending.removePending(provider);
-=======
     public T set(int index, T element) {
         ListIterator<T> iterator = iteratorAt(index - 1);
         if (!iterator.hasNext()) {
@@ -118,7 +114,6 @@
         T previous = iterator.next();
         iterator.set(element);
         return previous;
->>>>>>> 7ea89604
     }
 
     @Override
@@ -218,4 +213,92 @@
             previous = null;
         }
     }
+
+    // FIXME: Merge implementation with RealizedElementListIterator
+    // TODO Check for comodification with the ElementSource
+    private static class PendingElementListIterator<T> extends PendingElementCollectionIterator<T> implements ListIterator<ProviderInternal<? extends T>> {
+        ProviderInternal<? extends T> previous;
+        int listNextIndex = 0;
+        int listPreviousIndex = -1;
+
+        PendingElementListIterator(List<Element<T>> backingList, Collection<ProviderInternal<? extends T>> values) {
+            super(backingList, values);
+        }
+
+        @Override
+        public boolean hasPrevious() {
+            return previous != null;
+        }
+
+        private void updatePrevious() {
+            int i = previousIndex - 1;
+            while (i >= 0) {
+                Element<T> candidate = backingList.get(i);
+                if (candidate.isRealized()) {
+                    ProviderInternal<? extends T> value = ((CachingElement<T>)candidate).getDelegate();
+                    previousIndex = i;
+                    previous = value;
+                    return;
+                }
+                i--;
+            }
+            previousIndex = -1;
+            previous = null;
+        }
+
+        @Override
+        public ProviderInternal<? extends T> next() {
+            ProviderInternal<? extends T> value = super.next();
+            previous = ((CachingElement<T>)backingList.get(previousIndex)).getDelegate();
+            listNextIndex++;
+            listPreviousIndex++;
+            return value;
+        }
+
+        @Override
+        public ProviderInternal<? extends T> previous() {
+            if (previous == null) {
+                throw new NoSuchElementException();
+            }
+            nextIndex = previousIndex;
+            next = previous;
+            updatePrevious();
+            listNextIndex--;
+            listPreviousIndex--;
+            return next;
+        }
+
+        @Override
+        public int nextIndex() {
+            return listNextIndex;
+        }
+
+        @Override
+        public int previousIndex() {
+            return listPreviousIndex;
+        }
+
+        @Override
+        public void set(ProviderInternal<? extends T> t) {
+            if (previousIndex < 0) {
+                throw new IllegalStateException();
+            }
+            backingList.set(previousIndex, new CachingElement<T>(t, null));
+        }
+
+        @Override
+        public void add(ProviderInternal<? extends T> t) {
+            CachingElement<T> element = new CachingElement<T>(t, null);
+            backingList.add(nextIndex, element);
+            nextIndex++;
+            previous = element.getDelegate();
+            previousIndex = nextIndex;
+        }
+
+        @Override
+        public void remove() {
+            super.remove();
+            previous = null;
+        }
+    }
 }